--- conflicted
+++ resolved
@@ -9,11 +9,6 @@
 from webster import __version__ as version, log
 from webster.scrape import Scraper
 
-<<<<<<< HEAD
-from rich.traceback import install
-
-=======
->>>>>>> 09162696
 
 @click.group()
 def cli() -> None:
@@ -108,16 +103,10 @@
         Nones
     """
 
-<<<<<<< HEAD
-    install(show_locals=True)
-
-    print("")
-=======
     from rich.traceback import install
 
     install(show_locals=True)
 
     print(" . . . ")
->>>>>>> 09162696
     log("success", "webster", f"v{version}")
     cli()